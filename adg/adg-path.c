--- conflicted
+++ resolved
@@ -2,19 +2,19 @@
  * Copyright (C) 2007-2008, Nicola Fontana <ntd at entidi.it>
  *
  * This library is free software; you can redistribute it and/or
- * modify it under the terms of the GNU Lesser General Public
+ * modify it under the terms of the GNU Library General Public
  * License as published by the Free Software Foundation; either
  * version 2 of the License, or (at your option) any later version.
  *
  * This library is distributed in the hope that it will be useful,
  * but WITHOUT ANY WARRANTY; without even the implied warranty of
  * MERCHANTABILITY or FITNESS FOR A PARTICULAR PURPOSE.  See the GNU
- * Lesser General Public License for more details.
+ * Library General Public License for more details.
  *
  * You should have received a copy of the GNU Lesser General Public
  * License along with this library; if not, write to the 
- * Free Software Foundation, Inc., 51 Franklin Street, Fifth Floor,
- * Boston, MA  02110-1301, USA.
+ * Free Software Foundation, Inc., 59 Temple Place - Suite 330,
+ * Boston, MA  02111-1307, USA.
  */
 
 /**
@@ -46,39 +46,10 @@
 };
 
 
-<<<<<<< HEAD
-static void     finalize                (GObject        *object);
-static void     render                  (AdgEntity      *entity,
-                                         cairo_t        *cr);
-static void     add_portion             (AdgPath        *path,
-                                         cairo_path_data_type_t type,
-                                         ...);
-/* Adapted from cairo-1.3.8 */
-static double   arc_error_normalized    (double          angle);
-static double   arc_max_angle_for_tolerance_normalized
-                                        (double          tolerance);
-static int      arc_segments_needed     (double          angle,
-                                         double          radius,
-                                         double          tolerance);
-static void     arc_segment             (AdgPath        *path,
-                                         double          xc,
-                                         double          yc,
-                                         double          radius,
-                                         double          angle_A,
-                                         double          angle_B);
-static void     arc_in_direction        (AdgPath        *path,
-                                         double          xc,
-                                         double          yc,
-                                         double          radius,
-                                         double          angle_min,
-                                         double          angle_max,
-                                         Direction       dir);
-=======
 static void	finalize		(GObject	*object);
 static void	render			(AdgEntity	*entity,
 					 cairo_t	*cr);
 static void     clear                   (AdgPath        *path);
->>>>>>> 7537f19d
 
 
 G_DEFINE_TYPE(AdgPath, adg_path, ADG_TYPE_ENTITY);
@@ -106,7 +77,7 @@
 adg_path_init(AdgPath *path)
 {
     AdgPathPrivate *priv = G_TYPE_INSTANCE_GET_PRIVATE(path, ADG_TYPE_PATH,
-                                                       AdgPathPrivate);
+						       AdgPathPrivate);
 
     priv->cp.x = 0.;
     priv->cp.y = 0.;
@@ -123,90 +94,6 @@
     ((GObjectClass *) PARENT_CLASS)->finalize(object);
 }
 
-<<<<<<< HEAD
-static void
-render(AdgEntity *entity, cairo_t *cr)
-{
-    AdgPath *path = (AdgPath *) entity;
-
-    if (!adg_entity_model_applied(entity)
-        && path->priv->create_func != NULL)
-        path->priv->create_func(entity, path->priv->user_data);
-
-    adg_entity_apply(entity, ADG_SLOT_LINE_STYLE, cr);
-    cairo_append_path(cr, &path->priv->cairo_path);
-    cairo_stroke(cr);
-
-    PARENT_CLASS->render(entity, cr);
-}
-
-static void
-add_portion(AdgPath *path, cairo_path_data_type_t type, ...)
-{
-    AdgPathPrivate *priv = path->priv;
-    cairo_path_data_t portion;
-    va_list var_args;
-
-    if (!priv->portions)
-        priv->portions = g_array_sized_new(FALSE, FALSE,
-                                           sizeof(cairo_path_data_t), 10);
-
-    portion.header.type = type;
-    va_start(var_args, type);
-
-    switch (type) {
-    case CAIRO_PATH_CLOSE_PATH:
-        portion.header.length = 1;
-        priv->portions = g_array_append_val(priv->portions, portion);
-        portion.point.x = 0.;
-        portion.point.y = 0.;
-        break;
-
-    case CAIRO_PATH_MOVE_TO:
-        portion.header.length = 2;
-        priv->portions = g_array_append_val(priv->portions, portion);
-        portion.point.x = va_arg(var_args, double);
-        portion.point.y = va_arg(var_args, double);
-        priv->portions = g_array_append_val(priv->portions, portion);
-        break;
-
-    case CAIRO_PATH_LINE_TO:
-        portion.header.length = 2;
-        priv->portions = g_array_append_val(priv->portions, portion);
-        portion.point.x = va_arg(var_args, double);
-        portion.point.y = va_arg(var_args, double);
-        priv->portions = g_array_append_val(priv->portions, portion);
-        break;
-
-    case CAIRO_PATH_CURVE_TO:
-        portion.header.length = 4;
-        priv->portions = g_array_append_val(priv->portions, portion);
-        portion.point.x = va_arg(var_args, double);
-        portion.point.y = va_arg(var_args, double);
-        priv->portions = g_array_append_val(priv->portions, portion);
-        portion.point.x = va_arg(var_args, double);
-        portion.point.y = va_arg(var_args, double);
-        priv->portions = g_array_append_val(priv->portions, portion);
-        portion.point.x = va_arg(var_args, double);
-        portion.point.y = va_arg(var_args, double);
-        priv->portions = g_array_append_val(priv->portions, portion);
-        break;
-
-    default:
-        g_assert_not_reached();
-    }
-
-    priv->cairo_path.data = (cairo_path_data_t *) priv->portions->data;
-    priv->cairo_path.num_data = priv->portions->len;
-    priv->cairo_path.status = CAIRO_STATUS_SUCCESS;
-
-    priv->cp.x = portion.point.x;
-    priv->cp.y = portion.point.y;
-}
-
-
-=======
->>>>>>> 7537f19d
 /**
  * adg_path_new:
  * @callback: an #AdgCallback callback
@@ -241,83 +128,7 @@
 {
     g_return_val_if_fail(ADG_IS_PATH(path), NULL);
 
-<<<<<<< HEAD
-    return &path->priv->cairo_path;
-}
-
-
-void
-adg_path_chain_ymirror(AdgPath *path)
-{
-    AdgPathPrivate *priv;
-    cairo_path_t *cairo_path;
-    cairo_path_data_t *src;
-    cairo_path_data_t *p_src, *p_dst;
-    gint length;
-    gint n_data, n_point;
-    double last_x, last_y;
-
-    g_return_if_fail(ADG_IS_PATH(path));
-
-    priv = path->priv;
-    cairo_path = &priv->cairo_path;
-
-    g_return_if_fail(cairo_path->num_data > 2);
-    g_return_if_fail(cairo_path->data->header.type == CAIRO_PATH_MOVE_TO);
-
-    src =
-        g_memdup(cairo_path->data,
-                 cairo_path->num_data * sizeof(cairo_path_data_t));
-    priv->portions =
-        g_array_set_size(priv->portions, cairo_path->num_data * 2);
-    p_src = src;
-    p_dst =
-        (cairo_path_data_t *) priv->portions->data +
-        cairo_path->num_data * 2;
-    n_data = 2;
-
-    ++p_src;
-    last_x = p_src->point.x;
-    last_y = p_src->point.y;
-    priv->cp.x = last_x;
-    priv->cp.y = last_y;
-    ++p_src;
-
-    while (n_data < cairo_path->num_data) {
-        length = p_src->header.length;
-        p_dst -= length;
-        p_dst->header.type = p_src->header.type;
-        p_dst->header.length = length;
-        ++p_src;
-
-        for (n_point = 1; n_point < length - 1; ++n_point) {
-            p_dst[length - n_point - 1].point.x = p_src->point.x;
-            p_dst[length - n_point - 1].point.y = -p_src->point.y;
-            ++p_src;
-        }
-
-        p_dst[length - 1].point.x = last_x;
-        p_dst[length - 1].point.y = -last_y;
-        last_x = p_src->point.x;
-        last_y = p_src->point.y;
-        ++p_src;
-        n_data += length;
-    }
-
-    p_dst -= 2;
-    p_dst->header.type = CAIRO_PATH_LINE_TO;
-    p_dst->header.length = 2;
-    ++p_dst;
-    p_dst->point.x = last_x;
-    p_dst->point.y = -last_y;
-
-    g_free(src);
-
-    cairo_path->num_data = cairo_path->num_data * 2;
-    cairo_path->data = (cairo_path_data_t *) priv->portions->data;
-=======
     return path->priv->cairo_path;
->>>>>>> 7537f19d
 }
 
 void
@@ -328,169 +139,6 @@
 
     g_return_if_fail(ADG_IS_PATH(path));
 
-<<<<<<< HEAD
-    for (n_data = 0; n_data < path->priv->cairo_path.num_data; ++n_data) {
-        data = path->priv->cairo_path.data + n_data;
-
-        switch (data->header.type) {
-        case CAIRO_PATH_MOVE_TO:
-            g_print("Move to ");
-            break;
-        case CAIRO_PATH_LINE_TO:
-            g_print("Line to ");
-            break;
-        case CAIRO_PATH_CURVE_TO:
-            g_print("Curve to ");
-            break;
-        case CAIRO_PATH_CLOSE_PATH:
-            g_print("Path close");
-            break;
-        default:
-            g_print("Unknown entity (%d)", data->header.type);
-            break;
-        }
-
-        for (n_point = 1; n_point < data->header.length; ++n_point)
-            g_print("(%lf, %lf) ", data[n_point].point.x,
-                    data[n_point].point.y);
-
-        n_data += n_point - 1;
-        g_print("\n");
-    }
-}
-
-
-/* Cairo wrappers */
-
-gboolean
-adg_path_get_current_point(AdgPath *path, double *x, double *y)
-{
-    AdgPathPrivate *priv;
-
-    g_return_val_if_fail(ADG_IS_PATH(path), FALSE);
-
-    priv = path->priv;
-
-    if (x != NULL)
-        *x = priv->cp.x;
-
-    if (y != NULL)
-        *y = priv->cp.y;
-
-    return TRUE;
-}
-
-void
-adg_path_close(AdgPath *path)
-{
-    g_return_if_fail(ADG_IS_PATH(path));
-
-    add_portion(path, CAIRO_PATH_CLOSE_PATH);
-}
-
-void
-adg_path_arc(AdgPath *path,
-             double x,
-             double y, double radius, double angle1, double angle2)
-{
-    g_return_if_fail(ADG_IS_PATH(path));
-    g_return_if_fail(radius > 0.0);
-
-    while (angle2 < angle1)
-        angle2 += 2 * G_PI;
-
-    adg_path_line_to(path, x + radius * cos(angle1),
-                     y + radius * sin(angle1));
-    arc_in_direction(path, x, y, radius, angle1, angle2,
-                     DIRECTION_FORWARD);
-}
-
-void
-adg_path_arc_negative(AdgPath *path,
-                      double x,
-                      double y,
-                      double radius, double angle1, double angle2)
-{
-    g_return_if_fail(ADG_IS_PATH(path));
-    g_return_if_fail(radius > 0.0);
-
-    while (angle2 > angle1)
-        angle2 -= 2 * G_PI;
-
-    adg_path_line_to(path, x + radius * cos(angle1),
-                     y + radius * sin(angle1));
-    arc_in_direction(path, x, y, radius, angle2, angle1,
-                     DIRECTION_REVERSE);
-}
-
-void
-adg_path_curve_to(AdgPath *path,
-                  double x1,
-                  double y1, double x2, double y2, double x3, double y3)
-{
-    g_return_if_fail(ADG_IS_PATH(path));
-
-    add_portion(path, CAIRO_PATH_CURVE_TO, x1, y1, x2, y2, x3, y3);
-}
-
-void
-adg_path_line_to(AdgPath *path, double x, double y)
-{
-    g_return_if_fail(ADG_IS_PATH(path));
-
-    add_portion(path, CAIRO_PATH_LINE_TO, x, y);
-}
-
-void
-adg_path_move_to(AdgPath *path, double x, double y)
-{
-    g_return_if_fail(ADG_IS_PATH(path));
-
-    add_portion(path, CAIRO_PATH_MOVE_TO, x, y);
-}
-
-void
-adg_path_rectangle(AdgPath *path,
-                   double x, double y, double width, double height)
-{
-    g_return_if_fail(ADG_IS_PATH(path));
-
-    adg_path_move_to(path, x, y);
-    adg_path_rel_line_to(path, width, 0);
-    adg_path_rel_line_to(path, 0, height);
-    adg_path_rel_line_to(path, -width, 0);
-    adg_path_close(path);
-}
-
-void
-adg_path_rel_curve_to(AdgPath *path,
-                      double dx1,
-                      double dy1,
-                      double dx2, double dy2, double dx3, double dy3)
-{
-    double x, y;
-
-    g_return_if_fail(ADG_IS_PATH(path));
-    g_return_if_fail(adg_path_get_current_point(path, &x, &y));
-
-    adg_path_curve_to(path, x + dx1, y + dy1, x + dx2, y + dy2, x + dx3,
-                      y + dy3);
-}
-
-void
-adg_path_rel_line_to(AdgPath *path, double dx, double dy)
-{
-    double x, y;
-
-    g_return_if_fail(ADG_IS_PATH(path));
-    g_return_if_fail(adg_path_get_current_point(path, &x, &y));
-
-    adg_path_line_to(path, x + dx, y + dy);
-}
-
-void
-adg_path_rel_move_to(AdgPath *path, double dx, double dy)
-=======
     if (path->priv->cairo_path->data == NULL)
         return;
 
@@ -527,7 +175,6 @@
 
 static void
 render(AdgEntity *entity, cairo_t *cr)
->>>>>>> 7537f19d
 {
     AdgPath *path = (AdgPath *) entity;
 
@@ -542,123 +189,12 @@
         if (path->priv->callback)
             path->priv->callback(entity, cr);
 
-<<<<<<< HEAD
-static double
-arc_max_angle_for_tolerance_normalized(double tolerance)
-{
-    double angle, error;
-    int i;
-
-    /* Use table lookup to reduce search time in most cases. */
-    struct {
-        double angle;
-        double error;
-    } table[] = {
-        {
-        M_PI / 1.0, 0.0185185185185185036127}, {
-        M_PI / 2.0, 0.000272567143730179811158}, {
-        M_PI / 3.0, 2.38647043651461047433e-05}, {
-        M_PI / 4.0, 4.2455377443222443279e-06}, {
-        M_PI / 5.0, 1.11281001494389081528e-06}, {
-        M_PI / 6.0, 3.72662000942734705475e-07}, {
-        M_PI / 7.0, 1.47783685574284411325e-07}, {
-        M_PI / 8.0, 6.63240432022601149057e-08}, {
-        M_PI / 9.0, 3.2715520137536980553e-08}, {
-        M_PI / 10.0, 1.73863223499021216974e-08}, {
-    M_PI / 11.0, 9.81410988043554039085e-09},};
-    int table_size = (sizeof(table) / sizeof(table[0]));
-
-    for (i = 0; i < table_size; i++)
-        if (table[i].error < tolerance)
-            return table[i].angle;
-
-    ++i;
-    do {
-        angle = M_PI / i++;
-        error = arc_error_normalized(angle);
-=======
         path->priv->cairo_path = cairo_copy_path(cr);
->>>>>>> 7537f19d
     }
 
     adg_entity_apply(entity, ADG_SLOT_LINE_STYLE, cr);
     cairo_stroke(cr);
 
-<<<<<<< HEAD
-static void
-arc_segment(AdgPath *path,
-            double xc,
-            double yc, double radius, double angle_A, double angle_B)
-{
-    double r_sin_A, r_cos_A;
-    double r_sin_B, r_cos_B;
-    double h;
-
-    r_sin_A = radius * sin(angle_A);
-    r_cos_A = radius * cos(angle_A);
-    r_sin_B = radius * sin(angle_B);
-    r_cos_B = radius * cos(angle_B);
-
-    h = 4.0 / 3.0 * tan((angle_B - angle_A) / 4.0);
-
-    adg_path_curve_to(path,
-                      xc + r_cos_A - h * r_sin_A,
-                      yc + r_sin_A + h * r_cos_A,
-                      xc + r_cos_B + h * r_sin_B,
-                      yc + r_sin_B - h * r_cos_B,
-                      xc + r_cos_B, yc + r_sin_B);
-}
-
-static void
-arc_in_direction(AdgPath *path,
-                 double xc,
-                 double yc,
-                 double radius,
-                 double angle_min, double angle_max, Direction dir)
-{
-    while (angle_max - angle_min > 4 * M_PI)
-        angle_max -= 2 * M_PI;
-
-    /* Recurse if drawing arc larger than pi */
-    if (angle_max - angle_min > M_PI) {
-        double angle_mid = angle_min + (angle_max - angle_min) / 2.0;
-        /* XXX: Something tells me this block could be condensed. */
-        if (dir == DIRECTION_FORWARD) {
-            arc_in_direction(path, xc, yc, radius,
-                             angle_min, angle_mid, dir);
-
-            arc_in_direction(path, xc, yc, radius,
-                             angle_mid, angle_max, dir);
-        } else {
-            arc_in_direction(path, xc, yc, radius,
-                             angle_mid, angle_max, dir);
-
-            arc_in_direction(path, xc, yc, radius,
-                             angle_min, angle_mid, dir);
-        }
-    } else {
-        int i, segments;
-        double angle, angle_step;
-
-        /* XXX: 22-12-2006 Fontana Nicola <ntd at entidi.it>
-         *      Used the ARC_TOLERANCE constant instead of the cairo context
-         *      dependent variable, because I do not have any cairo context here.
-         */
-        segments =
-            arc_segments_needed(angle_max - angle_min, radius,
-                                ARC_TOLERANCE);
-        angle_step = (angle_max - angle_min) / (double) segments;
-
-        if (dir == DIRECTION_FORWARD) {
-            angle = angle_min;
-        } else {
-            angle = angle_max;
-            angle_step = -angle_step;
-        }
-
-        for (i = 0; i < segments; i++, angle += angle_step)
-            arc_segment(path, xc, yc, radius, angle, angle + angle_step);
-=======
     PARENT_CLASS->render(entity, cr);
 }
 
@@ -668,7 +204,6 @@
     if (path->priv->cairo_path != NULL) {
         cairo_path_destroy(path->priv->cairo_path);
         path->priv->cairo_path = NULL;
->>>>>>> 7537f19d
     }
 
     path->priv->cp.x = 0.;
