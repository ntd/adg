--- conflicted
+++ resolved
@@ -2,19 +2,19 @@
  * Copyright (C) 2007-2008, Nicola Fontana <ntd at entidi.it>
  *
  * This library is free software; you can redistribute it and/or
- * modify it under the terms of the GNU Lesser General Public
+ * modify it under the terms of the GNU Library General Public
  * License as published by the Free Software Foundation; either
  * version 2 of the License, or (at your option) any later version.
  *
  * This library is distributed in the hope that it will be useful,
  * but WITHOUT ANY WARRANTY; without even the implied warranty of
  * MERCHANTABILITY or FITNESS FOR A PARTICULAR PURPOSE.  See the GNU
- * Lesser General Public License for more details.
+ * Library General Public License for more details.
  *
  * You should have received a copy of the GNU Lesser General Public
  * License along with this library; if not, write to the 
- * Free Software Foundation, Inc., 51 Franklin Street, Fifth Floor,
- * Boston, MA  02110-1301, USA.
+ * Free Software Foundation, Inc., 59 Temple Place - Suite 330,
+ * Boston, MA  02111-1307, USA.
  */
 
 
@@ -38,19 +38,15 @@
 typedef struct _AdgPathPrivate AdgPathPrivate;
 
 struct _AdgPath {
-    AdgEntity            entity;
+    AdgEntity		 entity;
     /*< private >*/
-    AdgPathPrivate      *priv;
+    AdgPathPrivate	*priv;
 };
 
 struct _AdgPathClass {
-<<<<<<< HEAD
-    AdgEntityClass       parent_class;
-=======
     AdgEntityClass	 parent_class;
 
     void		(*clear)		(AdgPath        *path);
->>>>>>> 7537f19d
 };
 
 
