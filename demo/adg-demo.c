#include <adg/adg.h>
#include <gtk/gtk.h>
#include <math.h>


#ifndef G_SQRT3
#define G_SQRT3 1.732050808
#endif

#define CHAMFER 0.3


typedef struct _Piston Piston;

struct _Piston {
    gdouble A, B, C;
    gdouble D1, D2, D3, D4, D5, D6, D7;
    gdouble RD34, RD56;
    gdouble LD2, LD3, LD5, LD6, LD7;
};


static void     fill_piston_model       (Piston         *piston);
static void     add_piston_path         (AdgCanvas      *canvas,
                                         Piston         *piston);
static void     add_piston_dimensions   (AdgCanvas      *canvas,
                                         Piston         *piston);
static void     add_sample_stuff        (AdgCanvas      *canvas);
static void     piston_path_extern      (AdgEntity      *entity,
                                         cairo_t        *cr);
static void     piston_expose           (GtkWidget      *widget,
                                         GdkEventExpose *event,
                                         AdgCanvas      *canvas);
static void     to_pdf                  (AdgCanvas      *canvas,
                                         GtkWidget      *caller);
static void     to_png                  (AdgCanvas      *canvas,
                                         GtkWidget      *caller);
static void     to_ps                   (AdgCanvas      *canvas,
                                         GtkWidget      *caller);
static void     missing_feature         (GtkWidget      *caller,
                                         const gchar    *feature);
static void     file_generated          (GtkWidget      *caller,
                                         const gchar    *file);

static Piston   model;


int
main(gint argc, gchar **argv)
{
    GtkWidget *window;
    GtkWidget *vbox;
    GtkWidget *button_box;
    GtkWidget *widget;
    AdgCanvas *canvas;

    gtk_init(&argc, &argv);

    /* Fill the model structure with some data */
    fill_piston_model(&model);

    /* Create the canvas and populate it */
    canvas = adg_canvas_new();
    add_piston_path(canvas, &model);
    add_piston_dimensions(canvas, &model);
    add_sample_stuff(canvas);

    /* User interface stuff */
    window = gtk_window_new(GTK_WINDOW_TOPLEVEL);
    g_signal_connect(window, "delete-event", G_CALLBACK(gtk_main_quit), NULL);

    vbox = gtk_vbox_new(FALSE, 0);

    widget = gtk_drawing_area_new();
    gtk_widget_set_size_request(widget, 790, 240);
    g_signal_connect(widget, "expose-event", G_CALLBACK(piston_expose),
                     canvas);
    gtk_container_add(GTK_CONTAINER(vbox), widget);

    button_box = gtk_hbutton_box_new();
    gtk_container_set_border_width(GTK_CONTAINER(button_box), 5);
    gtk_box_set_spacing(GTK_BOX(button_box), 5);
    gtk_button_box_set_layout(GTK_BUTTON_BOX(button_box), GTK_BUTTONBOX_END);
    gtk_box_pack_end(GTK_BOX(vbox), button_box, FALSE, TRUE, 0);

    widget = gtk_button_new_with_mnemonic("P_NG image");
    g_signal_connect_swapped(widget, "clicked", G_CALLBACK(to_png), canvas);
    gtk_container_add(GTK_CONTAINER(button_box), widget);

    widget = gtk_button_new_with_mnemonic("P_DF file");
    g_signal_connect_swapped(widget, "clicked", G_CALLBACK(to_pdf), canvas);
    gtk_container_add(GTK_CONTAINER(button_box), widget);

    widget = gtk_button_new_with_mnemonic("_PostScript");
    g_signal_connect_swapped(widget, "clicked", G_CALLBACK(to_ps), canvas);
    gtk_container_add(GTK_CONTAINER(button_box), widget);

    widget = gtk_button_new_from_stock(GTK_STOCK_QUIT);
    g_signal_connect(widget, "clicked", G_CALLBACK(gtk_main_quit), NULL);
    gtk_container_add(GTK_CONTAINER(button_box), widget);

    gtk_container_add(GTK_CONTAINER(window), vbox);
    gtk_widget_show_all(window);

    gtk_main();

    return 0;
}


static void
fill_piston_model(Piston *piston)
{
    piston->A = 62.3;
    piston->B = 20.6;
    piston->C = 2;
    piston->D1 = 9.3;
    piston->D2 = 6.5;
    piston->D3 = 11.9;
    piston->D4 = 6.5;
    piston->D5 = 4.5;
    piston->D6 = 7.2;
    piston->D7 = 3.0;
    piston->RD34 = 1.0;
    piston->LD2 = 7.0;
    piston->LD3 = 3.5;
    piston->LD5 = 5.0;
    piston->LD6 = 1.0;
    piston->LD7 = 0.5;
}

static void
add_piston_path(AdgCanvas *canvas, Piston *piston)
{
    AdgEntity *entity = adg_path_new(piston_path_extern);

    adg_container_add(ADG_CONTAINER(canvas), entity);
}

static void
add_piston_dimensions(AdgCanvas *canvas, Piston *piston)
{
    double A, B, C;
    double D1, D2, D3, D4, D5, D6, D7;
    double LD2, LD3, LD5, LD6, LD7;
    double RD34, RD56;
    AdgEntity *entity;
    double x, y;

    A = piston->A;
    B = piston->B;
    C = piston->C;
    D1 = piston->D1;
    D2 = piston->D2;
    D3 = piston->D3;
    D4 = piston->D4;
    D5 = piston->D5;
    D6 = piston->D6;
    D7 = piston->D7;
    LD2 = piston->LD2;
    LD3 = piston->LD3;
    LD5 = piston->LD5;
    LD6 = piston->LD6;
    LD7 = piston->LD7;
    RD34 = piston->RD34;
    RD56 = piston->RD56;


    /* North */

    /* LD2 */
    entity =
        adg_ldim_new_full_explicit(A - B - LD2, -D1 / 2.0, A - B,
                                   -D3 / 2.0 + CHAMFER, CPML_DIR_UP, 0.0,
                                   -D3 / 2.0);
    adg_container_add(ADG_CONTAINER(canvas), entity);

    /* LD3 */
    entity =
        adg_ldim_new_full_explicit(A - B, -D3 / 2.0 + CHAMFER, A - B + LD3,
                                   -D3 / 2.0 + CHAMFER, CPML_DIR_UP, 0.0,
                                   -D3 / 2.0);
    adg_container_add(ADG_CONTAINER(canvas), entity);


    /* South */

    /* B */
    entity =
        adg_ldim_new_full_explicit(A - B, D3 / 2.0 - CHAMFER, A, D7 / 2.0,
                                   CPML_DIR_DOWN, 0.0, D3 / 2.0);
    adg_dim_set_tolerances(ADG_DIM(entity), "+0.1", NULL);
    adg_container_add(ADG_CONTAINER(canvas), entity);

    /* A */
    entity =
        adg_ldim_new_full_explicit(0.0, D1 / 2.0, A, D7 / 2.0,
                                   CPML_DIR_DOWN, 0.0, D3 / 2.0);
    adg_dim_set_tolerances(ADG_DIM(entity), "+0.05", "-0.05");
    adg_dim_set_level(ADG_DIM(entity), 2.0);
    adg_container_add(ADG_CONTAINER(canvas), entity);


    /* East */

    /* D3 */
    x = A - B + LD3 - CHAMFER;
    entity =
        adg_ldim_new_full_explicit(x, -D3 / 2.0, x, D3 / 2.0,
                                   CPML_DIR_RIGHT, A, 0.0);
    adg_dim_set_tolerances(ADG_DIM(entity), "-0.25", NULL);
    adg_dim_set_level(ADG_DIM(entity), 5.0);
    adg_container_add(ADG_CONTAINER(canvas), entity);

    /* D6 */
    x = A - C + LD6;
    entity =
        adg_ldim_new_full_explicit(x, -D6 / 2.0, x, D6 / 2.0,
                                   CPML_DIR_RIGHT, A, 0.0);
    adg_dim_set_tolerances(ADG_DIM(entity), "-0.1", NULL);
    adg_dim_set_level(ADG_DIM(entity), 4.0);
    adg_container_add(ADG_CONTAINER(canvas), entity);

    /* D4 */
    x = A - C - LD5;
    entity =
        adg_ldim_new_full_explicit(x, -D4 / 2.0, x, D4 / 2.0,
                                   CPML_DIR_RIGHT, A, 0.0);
    adg_dim_set_level(ADG_DIM(entity), 3.0);
    adg_container_add(ADG_CONTAINER(canvas), entity);

    /* D5 */
    x = A - C;
    entity =
        adg_ldim_new_full_explicit(x, -D5 / 2.0, x, D5 / 2.0,
                                   CPML_DIR_RIGHT, A, 0.0);
    adg_dim_set_tolerances(ADG_DIM(entity), "-0.1", NULL);
    adg_dim_set_level(ADG_DIM(entity), 2.0);
    adg_container_add(ADG_CONTAINER(canvas), entity);

    /* D7 */
    entity =
        adg_ldim_new_full_explicit(A, -D7 / 2.0, A, D7 / 2.0,
                                   CPML_DIR_RIGHT, A, 0.0);
    adg_container_add(ADG_CONTAINER(canvas), entity);


    /* West */

    /* D1 */
    entity =
        adg_ldim_new_full_explicit(0.0, -D1 / 2.0, 0.0, D1 / 2.0,
                                   CPML_DIR_LEFT, 0.0, 0.0);
    adg_dim_set_tolerances(ADG_DIM(entity), "+0.05", "-0.05");
    adg_dim_set_level(ADG_DIM(entity), 2.0);
    adg_container_add(ADG_CONTAINER(canvas), entity);

    /* D2 */
    y = (D1 - D2) / 2.0;
    x = A - B - LD2 + y * G_SQRT3;
    entity =
        adg_ldim_new_full_explicit(x, -D2 / 2.0, x, D2 / 2.0,
                                   CPML_DIR_LEFT, 0.0, 0.0);
    adg_dim_set_tolerances(ADG_DIM(entity), "-0.1", NULL);
    adg_container_add(ADG_CONTAINER(canvas), entity);
}

static void
add_sample_stuff(AdgCanvas *canvas)
{
    AdgEntity *toy_text;

    toy_text = adg_toy_text_new("Horizontal toy_text above the piston");
    adg_positionable_set_origin_explicit(ADG_POSITIONABLE(toy_text),
                                         0., -4.65,
                                         0., -5.);
    adg_container_add(ADG_CONTAINER(canvas), toy_text);

    toy_text = adg_toy_text_new("Rotated toy_text");
    adg_positionable_set_origin_explicit(ADG_POSITIONABLE(toy_text),
                                         0., 4.65,
                                         0., -5.);
    adg_rotable_set_angle(ADG_ROTABLE(toy_text), M_PI * 3./2.);
    adg_container_add(ADG_CONTAINER(canvas), toy_text);
}

static void
<<<<<<< HEAD
piston_path_extern(AdgEntity *entity, Piston *piston)
=======
piston_path_extern(AdgEntity *entity, cairo_t *cr)
>>>>>>> 7537f19d
{
    Piston *piston;
    double A, B, C;
    double D1, D2, D3, D4, D5, D6, D7;
    double LD2, LD3, LD5, LD6, LD7;
    double RD34, RD56;
    double x, y;

    piston = &model;

    A = piston->A;
    B = piston->B;
    C = piston->C;
    D1 = piston->D1;
    D2 = piston->D2;
    D3 = piston->D3;
    D4 = piston->D4;
    D5 = piston->D5;
    D6 = piston->D6;
    D7 = piston->D7;
    LD2 = piston->LD2;
    LD3 = piston->LD3;
    LD5 = piston->LD5;
    LD6 = piston->LD6;
    LD7 = piston->LD7;
    RD34 = piston->RD34;
    RD56 = piston->RD56;

    cairo_move_to(cr, 0, D1 / 2.0);
    cairo_line_to(cr, A - B - LD2, D1 / 2.0);
    y = (D1 - D2) / 2.0;
    cairo_line_to(cr, A - B - LD2 + y * G_SQRT3, D1 / 2.0 - y);
    cairo_line_to(cr, A - B, D2 / 2.0);
    cairo_line_to(cr, A - B, D3 / 2.0 - CHAMFER);
    cairo_line_to(cr, A - B + CHAMFER, D3 / 2.0);
    cairo_line_to(cr, A - B + LD3 - CHAMFER, D3 / 2.0);
    cairo_line_to(cr, A - B + LD3, D3 / 2.0 - CHAMFER);
    x = A - B + LD3 + RD34;
    y = D4 / 2.0 + RD34;
    cairo_arc(cr, x, y, RD34, G_PI, 3.0 * G_PI_2);
    cairo_line_to(cr, A - C - LD5, D4 / 2.0);
    y = (D4 - D5) / 2.0;
    cairo_line_to(cr, A - C - LD5 + y, D4 / 2.0 - y);
    cairo_line_to(cr, A - C, D5 / 2.0);
    cairo_line_to(cr, A - C, D6 / 2.0);
    cairo_line_to(cr, A - C + LD6, D6 / 2.0);
    x = C - LD7 - LD6;
    y = x / G_SQRT3;
    cairo_line_to(cr, A - C + LD6 + x, D6 / 2.0 - y);
    cairo_line_to(cr, A - LD7, D7 / 2.0);
    cairo_line_to(cr, A, D7 / 2.0);

    /* TODO: mirror the path on the y=0 axis, chain-up to the reversed path
     * to the current path and close the shape. Waiting for the
     * implementation of the above functions in CPML... */
}

static void
piston_expose(GtkWidget *widget, GdkEventExpose *event, AdgCanvas *canvas)
{
    cairo_t *cr;
    gint width, height;
    double scale;
    AdgMatrix matrix;

    cr = gdk_cairo_create(widget->window);
    width = widget->allocation.width;
    height = widget->allocation.height;
    scale = (double) (width - 80.0) / 80.0;

    cairo_matrix_init(&matrix, scale, 0.0, 0.0, scale, scale + 71.0,
                      12.0 * scale);
    adg_container_set_model_transformation(ADG_CONTAINER(canvas), &matrix);

    /* Rendering process */
    adg_entity_render(ADG_ENTITY(canvas), cr);

    cairo_destroy(cr);
}

<<<<<<< HEAD

#ifdef CAIRO_HAS_PNG_FUNCTIONS

static void
to_png(AdgCanvas *canvas, GtkWidget *caller)
{
    cairo_surface_t *surface;
    cairo_t *cr;

    surface = cairo_image_surface_create(CAIRO_FORMAT_ARGB32, 800, 600);
    cr = cairo_create(surface);
    cairo_surface_destroy(surface);

    /* Rendering process */
    adg_entity_render(ADG_ENTITY(canvas), cr);

    cairo_show_page(cr);
    cairo_surface_write_to_png(surface, "test.png");
    cairo_destroy(cr);

    file_generated(caller, "test.png");
}

#else

static void
to_png(AdgCanvas *canvas, GtkWidget *caller)
{
    missing_feature(caller, "PNG");
}

#endif


#ifdef CAIRO_HAS_PDF_SURFACE

#include <cairo-pdf.h>

static void
to_pdf(AdgCanvas *canvas, GtkWidget *caller)
{
    cairo_surface_t *surface;
    cairo_t *cr;

    surface = cairo_pdf_surface_create("test.pdf", 841, 595);
    cr = cairo_create(surface);
    cairo_surface_destroy(surface);

    adg_entity_render(ADG_ENTITY(canvas), cr);

    cairo_show_page(cr);
    cairo_destroy(cr);

    file_generated(caller, "test.pdf");
}

#else

static void
to_pdf(AdgCanvas *canvas, GtkWidget *caller)
{
    missing_feature(caller, "PDF");
}

#endif


#ifdef CAIRO_HAS_PS_SURFACE

#include <cairo-ps.h>

static void
to_ps(AdgCanvas *canvas, GtkWidget *caller)
=======
static void
piston_to_ps(AdgCanvas *canvas)
>>>>>>> 7537f19d
{
    cairo_surface_t *surface;
    cairo_t *cr;

    /* Surface creation: A4 size */
    surface = cairo_ps_surface_create("test.ps", 841, 595);
    cairo_ps_surface_dsc_comment(surface,
                                 "%%Title: Automatic Drawing Generation (Adg) demo");
    cairo_ps_surface_dsc_comment(surface,
                                 "%%Copyright: Copyright (C) 2006 Fontana Nicola");
    cairo_ps_surface_dsc_comment(surface, "%%Orientation: Portrait");

    cairo_ps_surface_dsc_begin_setup(surface);

    cairo_ps_surface_dsc_begin_page_setup(surface);
    cairo_ps_surface_dsc_comment(surface,
                                 "%%IncludeFeature: *PageSize A4");

    cr = cairo_create(surface);
    cairo_surface_destroy(surface);

    adg_entity_render(ADG_ENTITY(canvas), cr);

    cairo_show_page(cr);
    cairo_destroy(cr);

    file_generated(caller, "test.ps");
}

#else

static void
to_ps(AdgCanvas *canvas, GtkWidget *caller)
{
    missing_feature(caller, "PostScript");
}

#endif


static void
missing_feature(GtkWidget *caller, const gchar *feature)
{
    GtkWindow *window;
    GtkWidget *dialog;

    window = (GtkWindow *) gtk_widget_get_toplevel(caller);
    dialog = gtk_message_dialog_new(window, GTK_DIALOG_MODAL,
                                    GTK_MESSAGE_WARNING,
                                    GTK_BUTTONS_OK,
                                    "The provided cairo library\n"
                                    "was compiled with no %s support!",
                                    feature);
    gtk_window_set_title(GTK_WINDOW(dialog), "Missing feature");
    gtk_dialog_run(GTK_DIALOG(dialog));
    gtk_widget_destroy(dialog);
}

static void
file_generated(GtkWidget *caller, const gchar *file)
{
    GtkWindow *window;
    GtkWidget *dialog;

    window = (GtkWindow *) gtk_widget_get_toplevel(caller);
    dialog = gtk_message_dialog_new_with_markup(window, GTK_DIALOG_MODAL,
                                                GTK_MESSAGE_INFO,
                                                GTK_BUTTONS_CLOSE,
                                                "The requested operation generated\n"
                                                "<b>%s</b> in the current directory.",
                                                file);
    gtk_window_set_title(GTK_WINDOW(dialog), "Operation completed");
    gtk_dialog_run(GTK_DIALOG(dialog));
    gtk_widget_destroy(dialog);
}<|MERGE_RESOLUTION|>--- conflicted
+++ resolved
@@ -285,11 +285,7 @@
 }
 
 static void
-<<<<<<< HEAD
-piston_path_extern(AdgEntity *entity, Piston *piston)
-=======
 piston_path_extern(AdgEntity *entity, cairo_t *cr)
->>>>>>> 7537f19d
 {
     Piston *piston;
     double A, B, C;
@@ -370,7 +366,6 @@
     cairo_destroy(cr);
 }
 
-<<<<<<< HEAD
 
 #ifdef CAIRO_HAS_PNG_FUNCTIONS
 
@@ -444,10 +439,6 @@
 
 static void
 to_ps(AdgCanvas *canvas, GtkWidget *caller)
-=======
-static void
-piston_to_ps(AdgCanvas *canvas)
->>>>>>> 7537f19d
 {
     cairo_surface_t *surface;
     cairo_t *cr;
